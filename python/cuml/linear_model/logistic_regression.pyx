--- conflicted
+++ resolved
@@ -20,18 +20,16 @@
 # cython: language_level = 3
 
 import cupy as cp
+import numpy as np
 import pprint
+import rmm
 
 from cuml.solvers import QN
 from cuml.common.base import Base
 from cuml.metrics.accuracy import accuracy_score
 from cuml.utils import input_to_dev_array
-<<<<<<< HEAD
 from cuml.utils.cupy_utils import rmm_cupy_ary
-=======
-import rmm
-import numpy as np
->>>>>>> 8d500490
+
 
 supported_penalties = ['l1', 'l2', 'none', 'elasticnet']
 
