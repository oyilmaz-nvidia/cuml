/*
 * Copyright (c) 2018, NVIDIA CORPORATION.
 *
 * Licensed under the Apache License, Version 2.0 (the "License");
 * you may not use this file except in compliance with the License.
 * You may obtain a copy of the License at
 *
 *     http://www.apache.org/licenses/LICENSE-2.0
 *
 * Unless required by applicable law or agreed to in writing, software
 * distributed under the License is distributed on an "AS IS" BASIS,
 * WITHOUT WARRANTIES OR CONDITIONS OF ANY KIND, either express or implied.
 * See the License for the specific language governing permissions and
 * limitations under the License.
 */

#include <gtest/gtest.h>
#include "linalg/strided_reduction.h"
#include "reduce.h"
#include "random/rng.h"
#include "test_utils.h"

namespace MLCommon {
namespace LinAlg {

template <typename T>
struct stridedReductionInputs {
    T tolerance;
    int rows, cols;
    unsigned long long int seed;
};

template <typename T>
void stridedReductionLaunch(T *dots, const T *data, int cols, int rows,
<<<<<<< HEAD
                              cudaStream_t stream) {
  stridedReduction(dots, data, cols, rows, (T)0, stream, false,
=======
                            cudaStream_t stream) {
  stridedReduction(dots, data, cols, rows, (T)0, false, stream,
>>>>>>> 49966031
                   [] __device__(T in, int i) { return in * in; });
}


<<<<<<< HEAD
template <typename T, typename GEMV_t>
void unaryAndGemv(T *dots, const T *data, int cols, int rows, GEMV_t gemv,
                    cudaStream_t stream){
    //computes a MLCommon unary op on data (squares it), then computes Ax
    //(A input matrix and x column vector) to sum columns
    thrust::device_vector<T> sq(cols*rows);
    unaryOp(thrust::raw_pointer_cast(sq.data()), data, cols*rows,
            [] __device__(T v) { return v*v; },
            stream);

    cublasHandle_t handle;
    ASSERT_TRUE(cublasCreate(&handle) == CUBLAS_STATUS_SUCCESS);

    thrust::device_vector<T> ones(rows, 1); //column vector [1...1]
    T alpha = 1, beta = 0;
    ASSERT_TRUE(gemv(handle, CUBLAS_OP_N, cols, rows,
                &alpha, thrust::raw_pointer_cast(sq.data()), cols,
                thrust::raw_pointer_cast(ones.data()), 1, &beta, 
                dots, 1) == CUBLAS_STATUS_SUCCESS);
}

void unaryAndGemv(float *dots, const float *data, int cols, int rows,
                    cudaStream_t stream){
    unaryAndGemv(dots, data, cols, rows, cublasSgemv, stream);
}

void unaryAndGemv(double *dots, const double *data, int cols, int rows,
                    cudaStream_t stream){
    unaryAndGemv(dots, data, cols, rows, cublasDgemv, stream);
}


=======
>>>>>>> 49966031
template <typename T>
class stridedReductionTest : public ::testing::TestWithParam<stridedReductionInputs<T>> {
protected:
  void SetUp() override {
    CUDA_CHECK(cudaStreamCreate(&stream));
    params = ::testing::TestWithParam<stridedReductionInputs<T>>::GetParam();
    Random::Rng r(params.seed);
    int rows = params.rows, cols = params.cols;
    int len = rows*cols;
    cudaStream_t stream;
    CUDA_CHECK(cudaStreamCreate(&stream));

    allocate(data, len);
    allocate(dots_exp, cols); //expected dot products (from test)
    allocate(dots_act, cols); //actual dot products (from prim)
    r.uniform(data, len, T(-1.0), T(1.0), stream); //initialize matrix to random

    unaryAndGemv(dots_exp, data, cols, rows, stream);
    stridedReductionLaunch(dots_act, data, cols, rows, stream);
<<<<<<< HEAD
    CUDA_CHECK(cudaStreamDestroy(stream));
=======
>>>>>>> 49966031
  }

  void TearDown() override {
    CUDA_CHECK(cudaFree(data));
    CUDA_CHECK(cudaFree(dots_exp));
    CUDA_CHECK(cudaFree(dots_act));
    CUDA_CHECK(cudaStreamDestroy(stream));
  }

protected:
  stridedReductionInputs<T> params;
  T *data, *dots_exp, *dots_act;
  cudaStream_t stream;
};


const std::vector<stridedReductionInputs<float>> inputsf = {
  {0.00001f, 1024,  32, 1234ULL},
  {0.00001f, 1024,  64, 1234ULL},
  {0.00001f, 1024, 128, 1234ULL},
  {0.00001f, 1024, 256, 1234ULL}};

const std::vector<stridedReductionInputs<double>> inputsd = {
  {0.000000001, 1024,  32, 1234ULL},
  {0.000000001, 1024,  64, 1234ULL},
  {0.000000001, 1024, 128, 1234ULL},
  {0.000000001, 1024, 256, 1234ULL}};

typedef stridedReductionTest<float> stridedReductionTestF;
TEST_P(stridedReductionTestF, Result) {
  ASSERT_TRUE(devArrMatch(dots_exp, dots_act, params.cols,
                          CompareApprox<float>(params.tolerance)));
}

typedef stridedReductionTest<double> stridedReductionTestD;
TEST_P(stridedReductionTestD, Result) {
  ASSERT_TRUE(devArrMatch(dots_exp, dots_act, params.cols,
                          CompareApprox<double>(params.tolerance)));
}

INSTANTIATE_TEST_CASE_P(stridedReductionTests, stridedReductionTestF, ::testing::ValuesIn(inputsf));

INSTANTIATE_TEST_CASE_P(stridedReductionTests, stridedReductionTestD, ::testing::ValuesIn(inputsd));

} // end namespace LinAlg
} // end namespace MLCommon<|MERGE_RESOLUTION|>--- conflicted
+++ resolved
@@ -32,52 +32,11 @@
 
 template <typename T>
 void stridedReductionLaunch(T *dots, const T *data, int cols, int rows,
-<<<<<<< HEAD
-                              cudaStream_t stream) {
+                            cudaStream_t stream) {
   stridedReduction(dots, data, cols, rows, (T)0, stream, false,
-=======
-                            cudaStream_t stream) {
-  stridedReduction(dots, data, cols, rows, (T)0, false, stream,
->>>>>>> 49966031
                    [] __device__(T in, int i) { return in * in; });
 }
 
-
-<<<<<<< HEAD
-template <typename T, typename GEMV_t>
-void unaryAndGemv(T *dots, const T *data, int cols, int rows, GEMV_t gemv,
-                    cudaStream_t stream){
-    //computes a MLCommon unary op on data (squares it), then computes Ax
-    //(A input matrix and x column vector) to sum columns
-    thrust::device_vector<T> sq(cols*rows);
-    unaryOp(thrust::raw_pointer_cast(sq.data()), data, cols*rows,
-            [] __device__(T v) { return v*v; },
-            stream);
-
-    cublasHandle_t handle;
-    ASSERT_TRUE(cublasCreate(&handle) == CUBLAS_STATUS_SUCCESS);
-
-    thrust::device_vector<T> ones(rows, 1); //column vector [1...1]
-    T alpha = 1, beta = 0;
-    ASSERT_TRUE(gemv(handle, CUBLAS_OP_N, cols, rows,
-                &alpha, thrust::raw_pointer_cast(sq.data()), cols,
-                thrust::raw_pointer_cast(ones.data()), 1, &beta, 
-                dots, 1) == CUBLAS_STATUS_SUCCESS);
-}
-
-void unaryAndGemv(float *dots, const float *data, int cols, int rows,
-                    cudaStream_t stream){
-    unaryAndGemv(dots, data, cols, rows, cublasSgemv, stream);
-}
-
-void unaryAndGemv(double *dots, const double *data, int cols, int rows,
-                    cudaStream_t stream){
-    unaryAndGemv(dots, data, cols, rows, cublasDgemv, stream);
-}
-
-
-=======
->>>>>>> 49966031
 template <typename T>
 class stridedReductionTest : public ::testing::TestWithParam<stridedReductionInputs<T>> {
 protected:
@@ -87,8 +46,6 @@
     Random::Rng r(params.seed);
     int rows = params.rows, cols = params.cols;
     int len = rows*cols;
-    cudaStream_t stream;
-    CUDA_CHECK(cudaStreamCreate(&stream));
 
     allocate(data, len);
     allocate(dots_exp, cols); //expected dot products (from test)
@@ -97,10 +54,6 @@
 
     unaryAndGemv(dots_exp, data, cols, rows, stream);
     stridedReductionLaunch(dots_act, data, cols, rows, stream);
-<<<<<<< HEAD
-    CUDA_CHECK(cudaStreamDestroy(stream));
-=======
->>>>>>> 49966031
   }
 
   void TearDown() override {
