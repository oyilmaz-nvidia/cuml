--- conflicted
+++ resolved
@@ -68,15 +68,9 @@
                             cuda_include_dir,
                             rmm_include_dir],
               library_dirs=[get_python_lib(), distutils_dir_name('lib')],
-<<<<<<< HEAD
-              libraries=['cuml', 'rmm'],
+              libraries=['cuda', 'cuml++', 'rmm'],
               language='c++',
-              runtime_library_dirs=['$ORIGIN', cuda_lib_dir, rmm_lib_dir],
-=======
-              libraries=['cuml++'],
-              language='c++',
-              runtime_library_dirs=[get_python_lib(), cuda_lib_dir],
->>>>>>> 6530f52e
+              runtime_library_dirs=[get_python_lib(), cuda_lib_dir, rmm_lib_dir],
               extra_compile_args=['-std=c++11'])
 ]
 
