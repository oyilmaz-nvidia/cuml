--- conflicted
+++ resolved
@@ -15,11 +15,8 @@
 - PR #819: Forest Inferencing Library (FIL)
 - PR #829: C++: enable nvtx ranges
 - PR #837: treelite for decision forest exchange format
-<<<<<<< HEAD
 - PR #871: Wrapper for FIL
-=======
 - PR #870: make_blobs python function
->>>>>>> 82de04c3
 
 ## Improvements
 - PR #822: build: build.sh update to club all make targets together
