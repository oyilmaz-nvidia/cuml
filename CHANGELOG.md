# cuML 0.8.0 (Date TBD)

## New Features
- PR #515: Added Random Projection feature
- PR #504: Contingency matrix ml-prim

## Improvements

- PR #597: C++ cuML and ml-prims folder refactor
- PR #590: QN Recover from numeric errors
- PR #482: Introduce cumlHandle for pca and tsvd
- PR #573: Remove use of unnecessary cuDF column and series copies
- PR #601: Cython PEP8 cleanup and CI integration
- PR #596: Introduce cumlHandle for ols and ridge
- PR #579: Introduce cumlHandle for cd and sgd, and propagate C++ errors in cython level for cd and sgd
- PR #604: Adding cumlHandle to kNN, spectral methods, and UMAP
<<<<<<< HEAD
- PR #616: Enable clang-format for enforcing coding style
=======
- PR #622: Updated to use 0.8 dependencies
>>>>>>> 30ce5c61

## Bug Fixes
- PR #584: Added missing virtual destructor to deviceAllocator and hostAllocator
- PR #620: C++: Removed old unit-test files in ml-prims


# cuML 0.7.0 (10 May 2019)

## New Features

- PR #405: Quasi-Newton GLM Solvers
- PR #277: Add row- and column-wise weighted mean primitive
- PR #424: Add a grid-sync struct for inter-block synchronization
- PR #430: Add R-Squared Score to ml primitives
- PR #463: Add matrix gather to ml primitives
- PR #435: Expose cumlhandle in cython + developer guide
- PR #455: Remove default-stream arguement across ml-prims and cuML
- PR #375: cuml cpp shared library renamed to libcuml++.so
- PR #460: Random Forest & Decision Trees (Single-GPU, Classification)
- PR #491: Add doxygen build target for ml-prims
- PR #505: Add R-Squared Score to python interface
- PR #507: Add coordinate descent for lasso and elastic-net
- PR #511: Add a minmax ml-prim
- PR #516: Added Trustworthiness score feature
- PR #520: Add local build script to mimic gpuCI
- PR #503: Add column-wise matrix sort primitive
- PR #525: Add docs build script to cuML
- PR #528: Remove current KMeans and replace it with a new single GPU implementation built using ML primitives

## Improvements

- PR #481: Refactoring Quasi-Newton to use cumlHandle
- PR #467: Added validity check on cumlHandle_t
- PR #461: Rewrote permute and added column major version
- PR #440: README updates
- PR #295: Improve build-time and the interface e.g., enable bool-OutType, for distance()
- PR #390: Update docs version
- PR #272: Add stream parameters to cublas and cusolver wrapper functions
- PR #447: Added building and running mlprims tests to CI
- PR #445: Lower dbscan memory usage by computing adjacency matrix directly
- PR #431: Add support for fancy iterator input types to LinAlg::reduce_rows_by_key
- PR #394: Introducing cumlHandle API to dbscan and add example
- PR #500: Added CI check for black listed CUDA Runtime API calls
- PR #475: exposing cumlHandle for dbscan from python-side
- PR #395: Edited the CONTRIBUTING.md file
- PR #512: generic copy method for copying buffers between device/host
- PR #533: Add cudatoolkit conda dependency
- PR #524: Use cmake find blas and find lapack to pass configure options to faiss
- PR #527: Added notes on UMAP differences from reference implementation
- PR #540: Use latest release version in update-version CI script
- PR #552: Re-enable assert in kmeans tests with xfail as needed
- PR #581: Add shared memory fast col major to row major function back with bound checks
- PR #592: More efficient matrix copy/reverse methods

## Bug Fixes

- PR #334: Fixed segfault in `ML::cumlHandle_impl::destroyResources`
- PR #349: Developer guide clarifications for cumlHandle and cumlHandle_impl
- PR #398: Fix CI scripts to allow nightlies to be uploaded
- PR #399: Skip PCA tests to allow CI to run with driver 418
- PR #422: Issue in the PCA tests was solved and CI can run with driver 418
- PR #409: Add entry to gitmodules to ignore build artifacts
- PR #412: Fix for svdQR function in ml-prims
- PR #438: Code that depended on FAISS was building everytime.
- PR #358: Fixed an issue when switching streams on MLCommon::device_buffer and MLCommon::host_buffer
- PR #434: Fixing bug in CSR tests
- PR #443: Remove defaults channel from ci scripts
- PR #384: 64b index arithmetic updates to the kernels inside ml-prims
- PR #459: Fix for runtime library path of pip package
- PR #464: Fix for C++11 destructor warning in qn
- PR #466: Add support for column-major in LinAlg::*Norm methods
- PR #465: Fixing deadlock issue in GridSync due to consecutive sync calls
- PR #468: Fix dbscan example build failure
- PR #470: Fix resource leakage in Kalman filter python wrapper
- PR #473: Fix gather ml-prim test for change in rng uniform API
- PR #477: Fixes default stream initialization in cumlHandle
- PR #480: Replaced qn_fit() declaration with #include of file containing definition to fix linker error
- PR #495: Update cuDF and RMM versions in GPU ci test scripts
- PR #499: DEVELOPER_GUIDE.md: fixed links and clarified ML::detail::streamSyncer example
- PR #506: Re enable ml-prim tests in CI
- PR #508: Fix for an error with default argument in LinAlg::meanSquaredError
- PR #519: README.md Updates and adding BUILD.md back
- PR #526: Fix the issue of wrong results when fit and transform of PCA are called separately
- PR #531: Fixing missing arguments in updateDevice() for RF
- PR #543: Exposing dbscan batch size through cython API and fixing broken batching
- PR #551: Made use of ZLIB_LIBRARIES consistent between ml_test and ml_mg_test
- PR #557: Modified CI script to run cuML tests before building mlprims and removed lapack flag
- PR #578: Updated Readme.md to add lasso and elastic-net
- PR #580: Fixing cython garbage collection bug in KNN
- PR #577: Use find libz in prims cmake
- PR #594: fixed cuda-memcheck mean_center test failures


# cuML 0.6.1 (09 Apr 2019)

## Bug Fixes

- PR #462 Runtime library path fix for cuML pip package


# cuML 0.6.0 (22 Mar 2019)

## New Features

- PR #249: Single GPU Stochastic Gradient Descent for linear regression, logistic regression, and linear svm with L1, L2, and elastic-net penalties.
- PR #247: Added "proper" CUDA API to cuML
- PR #235: NearestNeighbors MG Support
- PR #261: UMAP Algorithm
- PR #290: NearestNeighbors numpy MG Support
- PR #303: Reusable spectral embedding / clustering
- PR #325: Initial support for single process multi-GPU OLS and tSVD
- PR #271: Initial support for hyperparameter optimization with dask for many models

## Improvements

- PR #144: Dockerfile update and docs for LinearRegression and Kalman Filter.
- PR #168: Add /ci/gpu/build.sh file to cuML
- PR #167: Integrating full-n-final ml-prims repo inside cuml
- PR #198: (ml-prims) Removal of *MG calls + fixed a bug in permute method
- PR #194: Added new ml-prims for supporting LASSO regression.
- PR #114: Building faiss C++ api into libcuml
- PR #64: Using FAISS C++ API in cuML and exposing bindings through cython
- PR #208: Issue ml-common-3: Math.h: swap thrust::for_each with binaryOp,unaryOp
- PR #224: Improve doc strings for readable rendering with readthedocs
- PR #209: Simplify README.md, move build instructions to BUILD.md
- PR #218: Fix RNG to use given seed and adjust RNG test tolerances.
- PR #225: Support for generating random integers
- PR #215: Refactored LinAlg::norm to Stats::rowNorm and added Stats::colNorm
- PR #234: Support for custom output type and passing index value to main_op in *Reduction kernels
- PR #230: Refactored the cuda_utils header
- PR #236: Refactored cuml python package structure to be more sklearn like
- PR #232: Added reduce_rows_by_key
- PR #246: Support for 2 vectors in the matrix vector operator
- PR #244: Fix for single GPU OLS and Ridge to support one column training data
- PR #271: Added get_params and set_params functions for linear and ridge regression
- PR #253: Fix for issue #250-reduce_rows_by_key failed memcheck for small nkeys
- PR #269: LinearRegression, Ridge Python docs update and cleaning
- PR #322: set_params updated
- PR #237: Update build instructions
- PR #275: Kmeans use of faster gpu_matrix
- PR #288: Add n_neighbors to NearestNeighbors constructor
- PR #302: Added FutureWarning for deprecation of current kmeans algorithm
- PR #312: Last minute cleanup before release
- PR #315: Documentation updating and enhancements
- PR #330: Added ignored argument to pca.fit_transform to map to sklearn's implemenation
- PR #342: Change default ABI to ON
- PR #572: Pulling DBSCAN components into reusable primitives


## Bug Fixes

- PR #193: Fix AttributeError in PCA and TSVD
- PR #211: Fixing inconsistent use of proper batch size calculation in DBSCAN
- PR #202: Adding back ability for users to define their own BLAS
- PR #201: Pass CMAKE CUDA path to faiss/configure script
- PR #200 Avoid using numpy via cimport in KNN
- PR #228: Bug fix: LinAlg::unaryOp with 0-length input
- PR #279: Removing faiss-gpu references in README
- PR #321: Fix release script typo
- PR #327: Update conda requirements for version 0.6 requirements
- PR #352: Correctly calculating numpy chunk sizing for kNN
- PR #345: Run python import as part of package build to trigger compilation
- PR #347: Lowering memory usage of kNN.
- PR #355: Fixing issues with very large numpy inputs to SPMG OLS and tSVD.
- PR #357: Removing FAISS requirement from README
- PR #362: Fix for matVecOp crashing on large input sizes
- PR #366: Index arithmetic issue fix with TxN_t class
- PR #376: Disabled kmeans tests since they are currently too sensitive (see #71)
- PR #380: Allow arbitrary data size on ingress for numba_utils.row_matrix
- PR #385: Fix for long import cuml time in containers and fix for setup_pip

# cuML 0.5.1 (05 Feb 2019)

## Bug Fixes

- PR #189 Avoid using numpy via cimport to prevent ABI issues in Cython compilation


# cuML 0.5.0 (28 Jan 2019)

## New Features

- PR #66: OLS Linear Regression
- PR #44: Distance calculation ML primitives
- PR #69: Ridge (L2 Regularized) Linear Regression
- PR #103: Linear Kalman Filter
- PR #117: Pip install support
- PR #64: Device to device support from cuML device pointers into FAISS

## Improvements

- PR #56: Make OpenMP optional for building
- PR #67: Github issue templates
- PR #44: Refactored DBSCAN to use ML primitives
- PR #91: Pytest cleanup and sklearn toyset datasets based pytests for kmeans and dbscan
- PR #75: C++ example to use kmeans
- PR #117: Use cmake extension to find any zlib installed in system
- PR #94: Add cmake flag to set ABI compatibility
- PR #139: Move thirdparty submodules to root and add symlinks to new locations
- PR #151: Replace TravisCI testing and conda pkg builds with gpuCI
- PR #164: Add numba kernel for faster column to row major transform
- PR #114: Adding FAISS to cuml build

## Bug Fixes

- PR #48: CUDA 10 compilation warnings fix
- PR #51: Fixes to Dockerfile and docs for new build system
- PR #72: Fixes for GCC 7
- PR #96: Fix for kmeans stack overflow with high number of clusters
- PR #105: Fix for AttributeError in kmeans fit method
- PR #113: Removed old  glm python/cython files
- PR #118: Fix for AttributeError in kmeans predict method
- PR #125: Remove randomized solver option from PCA python bindings


# cuML 0.4.0 (05 Dec 2018)

## New Features

## Improvements

- PR #42: New build system: separation of libcuml.so and cuml python package
- PR #43: Added changelog.md

## Bug Fixes


# cuML 0.3.0 (30 Nov 2018)

## New Features

- PR #33: Added ability to call cuML algorithms using numpy arrays

## Improvements

- PR #24: Fix references of python package from cuML to cuml and start using versioneer for better versioning
- PR #40: Added support for refactored cuDF 0.3.0, updated Conda files
- PR #33: Major python test cleaning, all tests pass with cuDF 0.2.0 and 0.3.0. Preparation for new build system
- PR #34: Updated batch count calculation logic in DBSCAN
- PR #35: Beginning of DBSCAN refactor to use cuML mlprims and general improvements

## Bug Fixes

- PR #30: Fixed batch size bug in DBSCAN that caused crash. Also fixed various locations for potential integer overflows
- PR #28: Fix readthedocs build documentation
- PR #29: Fix pytests for cuml name change from cuML
- PR #33: Fixed memory bug that would cause segmentation faults due to numba releasing memory before it was used. Also fixed row major/column major bugs for different algorithms
- PR #36: Fix kmeans gtest to use device data
- PR #38: cuda\_free bug removed that caused google tests to sometimes pass and sometimes fail randomly
- PR #39: Updated cmake to correctly link with CUDA libraries, add CUDA runtime linking and include source files in compile target

# cuML 0.2.0 (02 Nov 2018)

## New Features

- PR #11: Kmeans algorithm added
- PR #7: FAISS KNN wrapper added
- PR #21: Added Conda install support

## Improvements

- PR #15: Added compatibility with cuDF (from prior pyGDF)
- PR #13: Added FAISS to Dockerfile
- PR #21: Added TravisCI build system for CI and Conda builds

## Bug Fixes

- PR #4: Fixed explained variance bug in TSVD
- PR #5: Notebook bug fixes and updated results


# cuML 0.1.0

Initial release including PCA, TSVD, DBSCAN, ml-prims and cython wrappers<|MERGE_RESOLUTION|>--- conflicted
+++ resolved
@@ -14,11 +14,8 @@
 - PR #596: Introduce cumlHandle for ols and ridge
 - PR #579: Introduce cumlHandle for cd and sgd, and propagate C++ errors in cython level for cd and sgd
 - PR #604: Adding cumlHandle to kNN, spectral methods, and UMAP
-<<<<<<< HEAD
 - PR #616: Enable clang-format for enforcing coding style
-=======
 - PR #622: Updated to use 0.8 dependencies
->>>>>>> 30ce5c61
 
 ## Bug Fixes
 - PR #584: Added missing virtual destructor to deviceAllocator and hostAllocator
